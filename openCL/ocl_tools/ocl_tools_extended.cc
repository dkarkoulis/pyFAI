--- conflicted
+++ resolved
@@ -125,11 +125,7 @@
 ocl_gen_info_t *ocl_get_all_device_info(ocl_gen_info_t *Ninfo)
 {
 
-<<<<<<< HEAD
-  //Clear stalle data
-=======
   //Clear stall data
->>>>>>> 9f37270a
   if(Ninfo)
   {
     ocl_clr_all_device_info(Ninfo);
@@ -242,9 +238,6 @@
     }
     Ninfo->Nplatforms = 0;
   }
-<<<<<<< HEAD
-=======
 //  free(Ninfo)
->>>>>>> 9f37270a
 return;
 }