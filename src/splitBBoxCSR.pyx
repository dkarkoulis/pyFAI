#!/usr/bin/env python
# -*- coding: utf-8 -*-
#
#    Project: Azimuthal integration
#             https://github.com/kif/pyFAI
#
#    Copyright (C) European Synchrotron Radiation Facility, Grenoble, France
#
#    Principal author:       Jérôme Kieffer (Jerome.Kieffer@ESRF.eu)
#
#    This program is free software: you can redistribute it and/or modify
#    it under the terms of the GNU General Public License as published by
#    the Free Software Foundation, either version 3 of the License, or
#    (at your option) any later version.
#
#    This program is distributed in the hope that it will be useful,
#    but WITHOUT ANY WARRANTY; without even the implied warranty of
#    MERCHANTABILITY or FITNESS FOR A PARTICULAR PURPOSE.  See the
#    GNU General Public License for more details.
#
#    You should have received a copy of the GNU General Public License
#    along with this program.  If not, see <http://www.gnu.org/licenses/>.
#

#
import cython
import os, sys
from cython.parallel import prange
from libc.string cimport memset
import numpy
cimport numpy
from libc.math cimport fabs, M_PI
cdef float pi = <float> M_PI 
cdef float onef = <float> 1.0
try:
    from fastcrc import crc32
except:
    from zlib import crc32
EPS32 = (1.0 + numpy.finfo(numpy.float32).eps)


@cython.cdivision(True)
cdef inline float getBinNr( float x0, float pos0_min, float delta) nogil:
    """
    calculate the bin number for any point
    param x0: current position
    param pos0_min: position minimum
    param delta: bin width
    """
    return (x0 - pos0_min) / delta

class HistoBBox1d(object):
    """
    Now uses CSR (Compressed Sparse raw) with main attributes:
    * nnz: number of non zero elements
    * data: coefficient of the matrix in a 1D vector of float32
    * indices: Column index position for the data (same size as  
    * indptr: row pointer indicates the start of a given row. len nrow+1
    
    Nota: nnz = indptr[-1]
    """
    @cython.boundscheck(False)
    def __init__(self,
                 pos0,
                 delta_pos0,
                 pos1=None,
                 delta_pos1=None,
                 int bins=100,
                 pos0Range=None,
                 pos1Range=None,
                 mask=None,
                 mask_checksum=None,
                 allow_pos0_neg=False,
                 unit="undefined",
                 padding=False):
        """
        @param pos0: 1D array with pos0: tth or q_vect or r ...
        @param delta_pos0: 1D array with delta pos0: max center-corner distance
        @param pos1: 1D array with pos1: chi
        @param delta_pos1: 1D array with max pos1: max center-corner distance, unused !
        @param bins: number of output bins, 100 by default
        @param pos0Range: minimum and maximum  of the 2th range
        @param pos1Range: minimum and maximum  of the chi range
        @param mask: array (of int8) with masked pixels with 1 (0=not masked)
        @param allow_pos0_neg: enforce the q<0 is usually not possible  
        @param unit: can be 2th_deg or r_nm^-1 ...
        @param padding: pad CSR array to a given multiple of given number (16,32, ...)
        """

        self.padding = int(padding)
        self.size = pos0.size
        assert delta_pos0.size == self.size
        self.bins = bins
        self.lut_size = 0
        self.allow_pos0_neg =  allow_pos0_neg
        if  mask is not None:
            assert mask.size == self.size
            self.check_mask = True
            self.cmask = numpy.ascontiguousarray(mask.ravel(), dtype=numpy.int8)
            if mask_checksum:
                self.mask_checksum = mask_checksum
            else:
                self.mask_checksum = crc32(mask)
        else:
            self.check_mask = False
            self.mask_checksum = None
        self.data = self.nnz = self.indices = self.indptr = None
        self.cpos0 = numpy.ascontiguousarray(pos0.ravel(), dtype=numpy.float32)
        self.dpos0 = numpy.ascontiguousarray(delta_pos0.ravel(), dtype=numpy.float32)
        self.cpos0_sup = numpy.empty_like(self.cpos0) #self.cpos0 + self.dpos0
        self.cpos0_inf = numpy.empty_like(self.cpos0) #self.cpos0 - self.dpos0
        self.pos0Range = pos0Range
        self.pos1Range = pos1Range
        self.calc_boundaries(pos0Range)
        if pos1Range is not None and len(pos1Range) > 1:
            assert pos1.size == self.size
            assert delta_pos1.size == self.size
            self.check_pos1 = True
            self.cpos1_min = numpy.ascontiguousarray((pos1-delta_pos1).ravel(), dtype=numpy.float32)
            self.cpos1_max = numpy.ascontiguousarray((pos1+delta_pos1).ravel(), dtype=numpy.float32)
            self.pos1_min = min(pos1Range)
            pos1_maxin = max(pos1Range)
            self.pos1_max = pos1_maxin * EPS32
        else:
            self.check_pos1 = False
            self.cpos1_min = None
            self.pos1_max = None

        self.delta = (self.pos0_max - self.pos0_min) / bins
        self.calc_lut()
        self.outPos = numpy.linspace(self.pos0_min+0.5*self.delta, self.pos0_maxin-0.5*self.delta, self.bins)
        self.lut_checksum = crc32(self.data)
        self.unit=unit
        self.lut=(self.data,self.indices,self.indptr)
        self.lut_nbytes = sum([i.nbytes for i in self.lut])
<<<<<<< HEAD
=======

    def __del__(self):
        print("destructor called")
        import sys
        for i in ("cpos0","dpos0","data","indices"):
            if i in dir(self):
                print("ref count for %s: %s"%(i,sys.getrefcount(self.__getattribute__(i))))
                self.__setattr__(i,None) 
>>>>>>> d8182ee0
                      
    @cython.boundscheck(False)
    @cython.wraparound(False)
    def calc_boundaries(self,pos0Range):
        cdef int size = self.cpos0.size
        cdef bint check_mask = self.check_mask
        cdef numpy.int8_t[:] cmask
        cdef float[:] cpos0, dpos0, cpos0_sup, cpos0_inf,
        cdef float upper, lower, pos0_max, pos0_min, c, d
        cdef bint allow_pos0_neg=self.allow_pos0_neg

        cpos0_sup = self.cpos0_sup
        cpos0_inf = self.cpos0_inf
        cpos0 = self.cpos0
        dpos0 = self.dpos0
        pos0_min=cpos0[0]
        pos0_max=cpos0[0]

        if check_mask:
            cmask = self.cmask
        with nogil:
            for idx in range(size):
                c = cpos0[idx]
                d = dpos0[idx]
                lower = c - d
                upper = c + d
                cpos0_sup[idx] = upper
                cpos0_inf[idx] = lower
                if not allow_pos0_neg and lower<0:
                    lower=0
                if not (check_mask and cmask[idx]):
                    if upper>pos0_max:
                        pos0_max = upper
                    if lower<pos0_min:
                        pos0_min = lower

        if pos0Range is not None and len(pos0Range) > 1:
            self.pos0_min = min(pos0Range)
            self.pos0_maxin = max(pos0Range)
        else:
            self.pos0_min = pos0_min
            self.pos0_maxin = pos0_max
        if (not allow_pos0_neg) and self.pos0_min < 0:
            self.pos0_min = 0
        self.pos0_max = self.pos0_maxin * EPS32


    @cython.cdivision(True)
    @cython.boundscheck(False)
    @cython.wraparound(False)
    def calc_lut(self):
        '''
        calculate the max number of elements in the LUT and populate it
        
        '''
        cdef float delta=self.delta, pos0_min=self.pos0_min, pos1_min, pos1_max, min0, max0, fbin0_min, fbin0_max, deltaL, deltaR, deltaA
        cdef numpy.int32_t k,idx, i, j, tmp_index, index_tmp_index, bin0_min, bin0_max, bins = self.bins, size #same as numpy.uint32
        cdef bint check_mask, check_pos1
        cdef numpy.ndarray[numpy.int32_t, ndim = 1] outMax = numpy.zeros(bins, dtype=numpy.int32)
        cdef numpy.ndarray[numpy.int32_t, ndim = 1] indptr = numpy.zeros(bins+1, dtype=numpy.int32)
        cdef numpy.ndarray[numpy.int32_t, ndim = 1] indices 
        cdef numpy.ndarray[numpy.float32_t, ndim = 1] data
        cdef float[:] cpos0_sup = self.cpos0_sup, cpos0_inf = self.cpos0_inf, cpos1_min, cpos1_max,
                      
        cdef numpy.int8_t[:] cmask
        size = self.size
        if self.check_mask:
            cmask = self.cmask
            check_mask = True
        else:
            check_mask = False

        if self.check_pos1:
            check_pos1 = True
            cpos1_min = self.cpos1_min
            cpos1_max = self.cpos1_max
            pos1_max = self.pos1_max
            pos1_min = self.pos1_min
        else:
            check_pos1 = False
#NOGIL
        with nogil:
            for idx in range(size):
                if (check_mask) and (cmask[idx]):
                    continue

                min0 = cpos0_inf[idx]
                max0 = cpos0_sup[idx]

                if check_pos1 and ((cpos1_max[idx] < pos1_min) or (cpos1_min[idx] > pos1_max)):
                    continue

                fbin0_min = getBinNr(min0, pos0_min, delta)
                fbin0_max = getBinNr(max0, pos0_min, delta)
                bin0_min = < int > fbin0_min
                bin0_max = < int > fbin0_max

                if (bin0_max < 0) or (bin0_min >= bins):
                    continue
                if bin0_max >= bins :
                    bin0_max = bins - 1
                if  bin0_min < 0:
                    bin0_min = 0

                if bin0_min == bin0_max:
                    #All pixel is within a single bin
                    outMax[bin0_min] += 1

                else: #we have pixel splitting.
                    for i in range(bin0_min, bin0_max + 1):
                        outMax[i] += 1
                        

        if self.padding:
            outMax_padded = self.padding*((outMax + (self.padding - 1))//(self.padding))
            self.nnz = outMax_padded.sum()
            self.nnz_actual = outMax.sum()
        else:
            self.nnz = self.nnz_actual = outMax.sum()
            outMax_padded = outMax
        indptr[1:] = outMax_padded.cumsum(dtype=numpy.int32)
        self.indptr = indptr


        #just recycle the outMax array
        memset(&outMax[0], 0, bins * sizeof(numpy.int32_t))

        lut_nbytes = indptr[bins]*(sizeof(numpy.int32_t)+sizeof(numpy.float32_t))
        if (os.name == "posix") and ("SC_PAGE_SIZE" in os.sysconf_names) and ("SC_PHYS_PAGES" in os.sysconf_names):
            memsize =  os.sysconf("SC_PAGE_SIZE")*os.sysconf("SC_PHYS_PAGES")
            if memsize <  lut_nbytes:
                raise MemoryError("CSR Lookup-table (%i, %i) is %.3fGB whereas the memory of the system is only %.3fGB"%(bins,self.nnz,1.0*lut_nbytes/2**30,1.0*memsize/2**30))
        #else hope we have enough memory
        data = numpy.empty(indptr[bins],dtype=numpy.float32)
        indices = numpy.empty(indptr[bins],dtype=numpy.int32)

        #NOGIL
        with nogil:
            for idx in range(size):
                if (check_mask) and (cmask[idx]):
                    continue

                min0 = cpos0_inf[idx]
                max0 = cpos0_sup[idx]

                if check_pos1 and ((cpos1_max[idx] < pos1_min) or (cpos1_min[idx] > pos1_max)):
                        continue

                fbin0_min = getBinNr(min0, pos0_min, delta)
                fbin0_max = getBinNr(max0, pos0_min, delta)
                bin0_min = < int > fbin0_min
                bin0_max = < int > fbin0_max

                if (bin0_max < 0) or (bin0_min >= bins):
                    continue
                if bin0_max >= bins :
                    bin0_max = bins - 1
                if  bin0_min < 0:
                    bin0_min = 0

                if bin0_min == bin0_max:
                    #All pixel is within a single bin
                    k = outMax[bin0_min]
                    indices[indptr[bin0_min]+k] = idx
                    data[indptr[bin0_min]+k] = onef
                    outMax[bin0_min] += 1 #k+1
                else: #we have pixel splitting.
                    deltaA = 1.0 / (fbin0_max - fbin0_min)

                    deltaL = (bin0_min + 1) - fbin0_min
                    deltaR = fbin0_max - (bin0_max)

                    k = outMax[bin0_min]
                    indices[indptr[bin0_min]+k] = idx
                    data[indptr[bin0_min]+k] = (deltaA * deltaL)
                    outMax[bin0_min] += 1

                    k = outMax[bin0_max]
                    indices[indptr[bin0_max]+k] = idx
                    data[indptr[bin0_max]+k] = (deltaA * deltaR)                    
                    outMax[bin0_max] += 1

                    if bin0_min + 1 < bin0_max:
                        for i in range(bin0_min + 1, bin0_max):
                            k = outMax[i]
                            indices[indptr[i]+k] = idx
                            data[indptr[i]+k] = (deltaA)
                            outMax[i] += 1
                            
                            
# At this point i could have stopped, but I continue to fill the padding in the indices 
# array with the last nz value, so that when the kernel is called, no extra "bad" memory 
# accesses will take place on the image array...
        if self.padding:
            for i in range(bins):
                tmp_index = indptr[i]
                index_tmp_index = indices[tmp_index + outMax[i] - 1]
                for j in range(tmp_index + outMax[i], tmp_index + outMax_padded[i]):
                    indices[j] = index_tmp_index
                    data[j] = 0.0
                    
        self.data = data
        self.indices = indices


    @cython.cdivision(True)
    @cython.boundscheck(False)
    @cython.wraparound(False)
    def integrate(self, weights, dummy=None, delta_dummy=None, dark=None, flat=None, solidAngle=None, polarization=None):
        """
        Actually perform the integration which in this case looks more like a matrix-vector product

        @param weights: input image
        @type weights: ndarray
        @param dummy: value for dead pixels (optional)
        @type dummy: float
        @param delta_dummy: precision for dead-pixel value in dynamic masking
        @type delta_dummy: float
        @param dark: array with the dark-current value to be subtracted (if any)
        @type dark: ndarray
        @param flat: array with the dark-current value to be divided by (if any)
        @type flat: ndarray
        @param solidAngle: array with the solid angle of each pixel to be divided by (if any)
        @type solidAngle: ndarray
        @param polarization: array with the polarization correction values to be divided by (if any)
        @type polarization: ndarray
        @return : positions, pattern, weighted_histogram and unweighted_histogram
        @rtype: 4-tuple of ndarrays

        """
        cdef numpy.int32_t i=0, j=0, idx=0, bins=self.bins, size=self.size
        cdef double sum_data=0.0, sum_count=0.0, epsilon=1e-10
        cdef float data=0, coef=0, cdummy=0, cddummy=0
        cdef bint do_dummy=False, do_dark=False, do_flat=False, do_polarization=False, do_solidAngle=False
        cdef numpy.ndarray[numpy.float64_t, ndim = 1] outData = numpy.zeros(self.bins, dtype=numpy.float64)
        cdef numpy.ndarray[numpy.float64_t, ndim = 1] outCount = numpy.zeros(self.bins, dtype=numpy.float64)
        cdef numpy.ndarray[numpy.float32_t, ndim = 1] outMerge = numpy.zeros(self.bins, dtype=numpy.float32)
        cdef float[:] ccoef = self.data, cdata, tdata, cflat, cdark, csolidAngle, cpolarization
                      
        cdef numpy.int32_t[:] indices = self.indices, indptr = self.indptr
        assert size == weights.size
        
        if dummy is not None:
            do_dummy = True
            cdummy =  <float>float(dummy)
            if delta_dummy is None:
                cddummy = <float>0.0
            else:
                cddummy = <float>float(delta_dummy)

        if flat is not None:
            do_flat = True
            assert flat.size == size
            cflat = numpy.ascontiguousarray(flat.ravel(), dtype=numpy.float32)
        if dark is not None:
            do_dark = True
            assert dark.size == size
            cdark = numpy.ascontiguousarray(dark.ravel(), dtype=numpy.float32)
        if solidAngle is not None:
            do_solidAngle = True
            assert solidAngle.size == size
            csolidAngle = numpy.ascontiguousarray(solidAngle.ravel(), dtype=numpy.float32)
        if polarization is not None:
            do_polarization = True
            assert polarization.size == size
            cpolarization = numpy.ascontiguousarray(polarization.ravel(), dtype=numpy.float32)

        if (do_dark + do_flat + do_polarization + do_solidAngle):
            tdata = numpy.ascontiguousarray(weights.ravel(), dtype=numpy.float32)
            cdata = numpy.zeros(size,dtype=numpy.float32)
            if do_dummy:
                for i in prange(size, nogil=True, schedule="static"):
                    data = tdata[i]
                    if ((cddummy!=0) and (fabs(data-cdummy) > cddummy)) or ((cddummy==0) and (data!=cdummy)):
                        #Nota: -= and /= operatore are seen as reduction in cython parallel.
                        if do_dark:
                            data = data - cdark[i]
                        if do_flat:
                            data = data / cflat[i]
                        if do_polarization:
                            data = data / cpolarization[i]
                        if do_solidAngle:
                            data = data / csolidAngle[i]
                        cdata[i]+=data
                    else: #set all dummy_like values to cdummy. simplifies further processing
                        cdata[i]+=cdummy
            else:
                for i in prange(size, nogil=True, schedule="static"):
                    data = tdata[i]
                    if do_dark:
                        data = data - cdark[i]
                    if do_flat:
                        data = data / cflat[i]
                    if do_polarization:
                        data = data / cpolarization[i]
                    if do_solidAngle:
                        data = data / csolidAngle[i]
                    cdata[i]+=data
        else:
            if do_dummy:
                tdata = numpy.ascontiguousarray(weights.ravel(), dtype=numpy.float32)
                cdata = numpy.zeros(size,dtype=numpy.float32)
                for i in prange(size, nogil=True, schedule="static"):
                    data = tdata[i]
                    if ((cddummy!=0) and (fabs(data-cdummy) > cddummy)) or ((cddummy==0) and (data!=cdummy)):
                        cdata[i]+=data
                    else:
                        cdata[i]+=cdummy
            else:
                cdata = numpy.ascontiguousarray(weights.ravel(), dtype=numpy.float32)
        
        for i in prange(bins, nogil=True, schedule="guided"):
            sum_data = 0.0
            sum_count = 0.0
            for j in range(indptr[i],indptr[i+1]):
                idx = indices[j]
                coef = ccoef[j]
                if coef == 0.0:
                    continue
                data = cdata[idx]
                if do_dummy and data==cdummy:
                    continue
                sum_data = sum_data + coef * data
                sum_count = sum_count + coef
            outData[i] += sum_data
            outCount[i] += sum_count
            if sum_count > epsilon:
                outMerge[i] += sum_data / sum_count
            else:
                outMerge[i] += cdummy
        return  self.outPos, outMerge, outData, outCount
<<<<<<< HEAD
=======



################################################################################
# Bidimensionnal regrouping
################################################################################

class HistoBBox2d(object):
    @cython.boundscheck(False)
    def __init__(self,
                    pos0,
                    delta_pos0,
                    pos1,
                    delta_pos1,
                    bins=(100,36),
                    pos0Range=None,
                    pos1Range=None,
                    mask=None,
                    mask_checksum=None,
                    allow_pos0_neg=False,
                    unit="undefined",
                    chiDiscAtPi=True
                    ):
        """
        @param pos0: 1D array with pos0: tth or q_vect
        @param delta_pos0: 1D array with delta pos0: max center-corner distance
        @param pos1: 1D array with pos1: chi
        @param delta_pos1: 1D array with max pos1: max center-corner distance, unused !
        @param bins: number of output bins (tth=100, chi=36 by default)
        @param pos0Range: minimum and maximum  of the 2th range
        @param pos1Range: minimum and maximum  of the chi range
        @param mask: array (of int8) with masked pixels with 1 (0=not masked)
        @param allow_pos0_neg: enforce the q<0 is usually not possible  
        @param chiDiscAtPi: boolean; by default the chi_range is in the range ]-pi,pi[ set to 0 to have the range ]0,2pi[
        """
        cdef int i, size, bin0, bin1
        self.size = pos0.size
        assert delta_pos0.size == self.size
        assert pos1.size == self.size
        assert delta_pos1.size == self.size
        self.chiDiscAtPi = 1 if chiDiscAtPi else 0
        self.allow_pos0_neg =  allow_pos0_neg

        try:
            bins0, bins1 = tuple(bins)
        except:
            bins0 = bins1 = bins
        if bins0 <= 0:
            bins0 = 1
        if bins1 <= 0:
            bins1 = 1
        self.bins = (int(bins0),int(bins1))
        self.lut_size = 0
        if  mask is not None:
            assert mask.size == self.size
            self.check_mask = True
            self.cmask = numpy.ascontiguousarray(mask.ravel(), dtype=numpy.int8)
            if mask_checksum:
                self.mask_checksum = mask_checksum
            else:
                self.mask_checksum = crc32(mask)
        else:
            self.check_mask = False
            self.mask_checksum = None
            
        self.data = self.nnz = self.indices = self.indptr = None
        self.cpos0 = numpy.ascontiguousarray(pos0.ravel(), dtype=numpy.float32)
        self.dpos0 = numpy.ascontiguousarray(delta_pos0.ravel(), dtype=numpy.float32)
        self.cpos0_sup = numpy.empty_like(self.cpos0)
        self.cpos0_inf = numpy.empty_like(self.cpos0)
        self.pos0Range = pos0Range
        self.pos1Range = pos1Range

        self.cpos1 = numpy.ascontiguousarray((pos1).ravel(), dtype=numpy.float32)
        self.dpos1 = numpy.ascontiguousarray((delta_pos1).ravel(), dtype=numpy.float32)
        self.cpos1_sup = numpy.empty_like(self.cpos1)
        self.cpos1_inf = numpy.empty_like(self.cpos1)
        self.calc_boundaries(pos0Range, pos1Range)
        self.delta0 = (self.pos0_max - self.pos0_min) / float(bins0)
        self.delta1 = (self.pos1_max - self.pos1_min) / float(bins1)
        self.lut_max_idx = self.calc_lut()
        self.outPos0 = numpy.linspace(self.pos0_min+0.5*self.delta0, self.pos0_maxin-0.5*self.delta0, bins0)
        self.outPos1 = numpy.linspace(self.pos1_min+0.5*self.delta1, self.pos1_maxin-0.5*self.delta1, bins1)
        self.unit=unit
        self.lut=(self.data,self.indices,self.indptr)
        self.lut_checksum = crc32(self.data)

    @cython.boundscheck(False)
    @cython.wraparound(False)
    def calc_boundaries(self, pos0Range, pos1Range):
        cdef int size = self.cpos0.size
        cdef bint check_mask = self.check_mask
        cdef numpy.int8_t[:] cmask
        cdef float[:] cpos0, dpos0, cpos0_sup, cpos0_inf
        cdef float[:] cpos1, dpos1, cpos1_sup, cpos1_inf,
        cdef float upper0, lower0, pos0_max, pos0_min, c0, d0
        cdef float upper1, lower1, pos1_max, pos1_min, c1, d1
        cdef bint allow_pos0_neg=self.allow_pos0_neg
        cdef bint chiDiscAtPi = self.chiDiscAtPi
        
        cpos0_sup = self.cpos0_sup
        cpos0_inf = self.cpos0_inf
        cpos0 = self.cpos0
        dpos0 = self.dpos0
        cpos1_sup = self.cpos1_sup
        cpos1_inf = self.cpos1_inf
        cpos1 = self.cpos1
        dpos1 = self.dpos1
        pos0_min=cpos0[0]
        pos0_max=cpos0[0]
        pos1_min=cpos1[0]
        pos1_max=cpos1[0]

        if check_mask:
            cmask = self.cmask
        with nogil:
            for idx in range(size):
                c0 = cpos0[idx]
                d0 = dpos0[idx]
                lower0 = c0 - d0
                upper0 = c0 + d0
                c1 = cpos1[idx]
                d1 = dpos1[idx]
                lower1 = c1 - d1
                upper1 = c1 + d1
                if not allow_pos0_neg and lower0<0:
                    lower0=0
                if upper1 > (2-chiDiscAtPi)*pi:
                    upper1 = (2-chiDiscAtPi)*pi
                if lower1 < (-chiDiscAtPi)*pi:
                    lower1 = (-chiDiscAtPi)*pi
                cpos0_sup[idx] = upper0
                cpos0_inf[idx] = lower0
                cpos1_sup[idx] = upper1
                cpos1_inf[idx] = lower1
                if not (check_mask and cmask[idx]):
                    if upper0>pos0_max:
                        pos0_max = upper0
                    if lower0<pos0_min:
                        pos0_min = lower0
                    if upper1>pos1_max:
                        pos1_max = upper1
                    if lower1<pos1_min:
                        pos1_min = lower1

        if pos0Range is not None and len(pos0Range) > 1:
            self.pos0_min = min(pos0Range)
            self.pos0_maxin = max(pos0Range)
        else:
            self.pos0_min = pos0_min
            self.pos0_maxin = pos0_max


        if pos1Range is not None and len(pos1Range) > 1:
            self.pos1_min = min(pos1Range)
            self.pos1_maxin = max(pos1Range)
        else:
            self.pos1_min = pos1_min
            self.pos1_maxin = pos1_max

        if (not allow_pos0_neg) and self.pos0_min < 0:
            self.pos0_min = 0
        self.pos0_max = self.pos0_maxin * EPS32
        self.cpos0_sup = cpos0_sup
        self.cpos0_inf = cpos0_inf
        self.pos1_max = self.pos1_maxin * EPS32
        self.cpos1_sup = cpos1_sup
        self.cpos1_inf = cpos1_inf


    @cython.boundscheck(False)
    @cython.wraparound(False)
    @cython.cdivision(True)
    def calc_lut(self):
        'calculate the max number of elements in the LUT and populate it'
        cdef float delta0=self.delta0, pos0_min=self.pos0_min, min0, max0, fbin0_min, fbin0_max
        cdef float delta1=self.delta1, pos1_min=self.pos1_min, min1, max1, fbin1_min, fbin1_max
        cdef int bin0_min, bin0_max, bins0 = self.bins[0]
        cdef int bin1_min, bin1_max, bins1 = self.bins[1]
        cdef numpy.int32_t k, idx, lut_size, i, j, size=self.size
        cdef bint check_mask
        cdef float[:] cpos0_sup = self.cpos0_sup
        cdef float[:] cpos0_inf = self.cpos0_inf
        cdef float[:] cpos1_inf = self.cpos1_inf
        cdef float[:] cpos1_sup = self.cpos1_sup
        cdef numpy.ndarray[numpy.int32_t, ndim = 2] outMax = numpy.zeros((bins0,bins1), dtype=numpy.int32)
        cdef numpy.ndarray[numpy.int32_t, ndim = 1] indptr = numpy.zeros((bins0*bins1)+1, dtype=numpy.int32)
        cdef numpy.ndarray[numpy.int32_t, ndim = 1] indices 
        cdef numpy.ndarray[numpy.float32_t, ndim = 1] data
        cdef numpy.int8_t[:] cmask
        if self.check_mask:
            cmask = self.cmask
            check_mask = True
        else:
            check_mask = False

    #NOGIL
        with nogil:
            for idx in range(size):
                if (check_mask) and (cmask[idx]):
                    continue

                min0 = cpos0_inf[idx]
                max0 = cpos0_sup[idx]
                min1 = cpos1_inf[idx]
                max1 = cpos1_sup[idx]

                bin0_min = < int > getBinNr(min0, pos0_min, delta0)
                bin0_max = < int > getBinNr(max0, pos0_min, delta0)

                bin1_min = < int > getBinNr(min1, pos1_min, delta1)
                bin1_max = < int > getBinNr(max1, pos1_min, delta1)

                if (bin0_max < 0) or (bin0_min >= bins0) or (bin1_max < 0) or (bin1_min >= bins1):
                    continue

                if bin0_max >= bins0 :
                    bin0_max = bins0 - 1
                if  bin0_min < 0:
                    bin0_min = 0
                if bin1_max >= bins1 :
                    bin1_max = bins1 - 1
                if  bin1_min < 0:
                    bin1_min = 0

                for i in range(bin0_min, bin0_max+1):
                    for j in range(bin1_min , bin1_max+1):
                        outMax[i, j] +=  1

        self.nnz = outMax.sum()
        indptr[1:] = outMax.cumsum()
        self.indptr = indptr
#        self.lut_size = lut_size = outMax.max()
        #just recycle the outMax array
        #outMax = numpy.zeros((bins0,bins1), dtype=numpy.int32)
        memset(&outMax[0,0], 0, bins0*bins1*sizeof(numpy.int32_t))

        lut_nbytes = self.nnz * (sizeof(numpy.float32_t)+sizeof(numpy.int32_t)) + bins0*bins1*sizeof(numpy.int32_t)
        if (os.name == "posix") and ("SC_PAGE_SIZE" in os.sysconf_names) and ("SC_PHYS_PAGES" in os.sysconf_names):
            memsize =  os.sysconf("SC_PAGE_SIZE")*os.sysconf("SC_PHYS_PAGES")
            if memsize <  lut_nbytes:
                raise MemoryError("CSR Matrix is %.3fGB whereas the memory of the system is only %s"%(lut_nbytes, memsize))
        #else hope we have enough memory
        data = numpy.zeros(self.nnz,dtype=numpy.float32)
        indices = numpy.zeros(self.nnz,dtype=numpy.int32)
#        lut = numpy.recarray(shape=(bins0, bins1, lut_size),dtype=[("idx",numpy.int32),("coef",numpy.float32)])
#        memset(&lut[0,0,0], 0, lut_nbytes)
        with nogil:
            for idx in range(size):
                if (check_mask) and cmask[idx]:
                    continue

                min0 = cpos0_inf[idx]
                max0 = cpos0_sup[idx]
                min1 = cpos1_inf[idx]
                max1 = cpos1_sup[idx]

                fbin0_min = getBinNr(min0, pos0_min, delta0)
                fbin0_max = getBinNr(max0, pos0_min, delta0)
                fbin1_min = getBinNr(min1, pos1_min, delta1)
                fbin1_max = getBinNr(max1, pos1_min, delta1)

                bin0_min = <int> fbin0_min
                bin0_max = <int> fbin0_max
                bin1_min = <int> fbin1_min
                bin1_max = <int> fbin1_max

                if (bin0_max < 0) or (bin0_min >= bins0) or (bin1_max < 0) or (bin1_min >= bins1):
                    continue

                if bin0_max >= bins0 :
                    bin0_max = bins0 - 1
                if  bin0_min < 0:
                    bin0_min = 0
                if bin1_max >= bins1 :
                    bin1_max = bins1 - 1
                if  bin1_min < 0:
                    bin1_min = 0

                if bin0_min == bin0_max:
                    if bin1_min == bin1_max:
                        #All pixel is within a single bin
                        k = outMax[bin0_min, bin1_min]
                        indices[indptr[bin0_min*bins1+bin1_min]+k] = idx
                        data[indptr[bin0_min*bins1+bin1_min]+k] = onef
#                        lut[bin0_min, bin1_min, k].idx = idx
#                        lut[bin0_min, bin1_min, k].coef = onef
                        outMax[bin0_min, bin1_min]= k+1

                    else:
                        #spread on more than 2 bins
                        deltaD = (< float > (bin1_min + 1)) - fbin1_min
                        deltaU = fbin1_max - ( bin1_max)
                        deltaA = 1.0 / (fbin1_max - fbin1_min)

                        k = outMax[bin0_min, bin1_min]
                        indices[indptr[bin0_min*bins1+bin1_min]+k] = idx
                        data[indptr[bin0_min*bins1+bin1_min]+k] = deltaA * deltaD
#                        lut[bin0_min, bin1_min, k].idx = idx
#                        lut[bin0_min, bin1_min, k].coef =  deltaA * deltaD
                        outMax[bin0_min, bin1_min] = k + 1

                        k = outMax[bin0_min, bin1_max]
                        indices[indptr[bin0_min*bins1+bin1_max]+k] = idx
                        data[indptr[bin0_min*bins1+bin1_max]+k] = deltaA * deltaU
#                        lut[bin0_min, bin1_max, k].idx = idx
#                        lut[bin0_min, bin1_max, k].coef =  deltaA * deltaU
                        outMax[bin0_min, bin1_max] = k + 1

                        for j in range(bin1_min + 1, bin1_max):
                            k = outMax[bin0_min, j]
                            indices[indptr[bin0_min*bins1+j]+k] = idx
                            data[indptr[bin0_min*bins1+j]+k] = deltaA
#                            lut[bin0_min, j, k].idx = idx
#                            lut[bin0_min, j, k].coef =  deltaA
                            outMax[bin0_min, j] = k + 1

                else: #spread on more than 2 bins in dim 0
                    if bin1_min == bin1_max:
                        #All pixel fall on 1 bins in dim 1
                        deltaA = 1.0 / (fbin0_max - fbin0_min)
                        deltaL = (< float > (bin0_min + 1)) - fbin0_min

                        k = outMax[bin0_min, bin1_min]
                        indices[indptr[bin0_min*bins1+bin1_min]+k] = idx
                        data[indptr[bin0_min*bins1+bin1_min]+k] = deltaA * deltaL
#                        lut[bin0_min, bin1_min, k].idx = idx
#                        lut[bin0_min, bin1_min, k].coef =  deltaA * deltaL
                        outMax[bin0_min, bin1_min] = k+1

                        deltaR = fbin0_max - (< float > bin0_max)

                        k = outMax[bin0_max, bin1_min]
                        indices[indptr[bin0_max*bins1+bin1_min]+k] = idx
                        data[indptr[bin0_max*bins1+bin1_min]+k] = deltaA * deltaR
#                        lut[bin0_max, bin1_min, k].idx = idx
#                        lut[bin0_max, bin1_min, k].coef =  deltaA * deltaR
                        outMax[bin0_max, bin1_min] = k + 1

                        for i in range(bin0_min + 1, bin0_max):
                            k = outMax[i, bin1_min]
                            indices[indptr[i*bins1+bin1_min]+k] = idx
                            data[indptr[i*bins1+bin1_min]+k] = deltaA
#                            lut[i, bin1_min ,k].idx = idx
#                            lut[i, bin1_min, k].coef =  deltaA
                            outMax[i, bin1_min] = k + 1

                    else:
                        #spread on n pix in dim0 and m pixel in dim1:
                        deltaL = (< float > (bin0_min + 1)) - fbin0_min
                        deltaR = fbin0_max - (< float > bin0_max)
                        deltaD = (< float > (bin1_min + 1)) - fbin1_min
                        deltaU = fbin1_max - (< float > bin1_max)
                        deltaA = 1.0 / ((fbin0_max - fbin0_min) * (fbin1_max - fbin1_min))

                        k = outMax[bin0_min, bin1_min]
                        indices[indptr[bin0_min*bins1+bin1_min]+k] = idx
                        data[indptr[bin0_min*bins1+bin1_min]+k] = deltaA * deltaL * deltaD
#                        lut[bin0_min, bin1_min ,k].idx = idx
#                        lut[bin0_min, bin1_min, k].coef =  deltaA * deltaL * deltaD
                        outMax[bin0_min, bin1_min] = k + 1

                        k = outMax[bin0_min, bin1_max]
                        indices[indptr[bin0_min*bins1+bin1_max]+k] = idx
                        data[indptr[bin0_min*bins1+bin1_max]+k] = deltaA * deltaL * deltaU
#                        lut[bin0_min, bin1_max, k].idx = idx
#                        lut[bin0_min, bin1_max, k].coef =  deltaA * deltaL * deltaU
                        outMax[bin0_min, bin1_max] = k + 1

                        k = outMax[bin0_max, bin1_min]
                        indices[indptr[bin0_max*bins1+bin1_min]+k] = idx
                        data[indptr[bin0_max*bins1+bin1_min]+k] = deltaA * deltaR * deltaD
#                        lut[bin0_max, bin1_min, k].idx = idx
#                        lut[bin0_max, bin1_min, k].coef =  deltaA * deltaR * deltaD
                        outMax[bin0_max, bin1_min] = k + 1

                        k = outMax[bin0_max, bin1_max]
                        indices[indptr[bin0_max*bins1+bin1_max]+k] = idx
                        data[indptr[bin0_max*bins1+bin1_max]+k] = deltaA * deltaR * deltaU
#                        lut[bin0_max, bin1_max, k].idx = idx
#                        lut[bin0_max, bin1_max, k].coef =  deltaA * deltaR * deltaU
                        outMax[bin0_max, bin1_max] = k + 1

                        for i in range(bin0_min + 1, bin0_max):
                            k = outMax[i, bin1_min]
                            indices[indptr[i*bins1+bin1_min]+k] = idx
                            data[indptr[i*bins1+bin1_min]+k] = deltaA * deltaD
#                            lut[i, bin1_min, k].idx = idx
#                            lut[i, bin1_min, k].coef =  deltaA * deltaD
                            outMax[i, bin1_min] = k + 1

                            for j in range(bin1_min + 1, bin1_max):
                                k = outMax[i, j]
                                indices[indptr[i*bins1+j]+k] = idx
                                data[indptr[i*bins1+j]+k] = deltaA
#                                lut[i, j, k].idx = idx
#                                lut[i, j, k].coef =  deltaA
                                outMax[i, j] = k + 1

                            k = outMax[i, bin1_max]
                            indices[indptr[i*bins1+bin1_max]+k] = idx
                            data[indptr[i*bins1+bin1_max]+k] = deltaA * deltaU
#                            lut[i, bin1_max, k].idx = idx
#                            lut[i, bin1_max, k].coef =  deltaA * deltaU
                            outMax[i, bin1_max] = k + 1

                        for j in range(bin1_min + 1, bin1_max):
                            k = outMax[bin0_min, j]
                            indices[indptr[bin0_min*bins1+j]+k] = idx
                            data[indptr[bin0_min*bins1+j]+k] = deltaA * deltaL
#                            lut[bin0_min, j, k].idx = idx
#                            lut[bin0_min, j, k].coef =  deltaA * deltaL
                            outMax[bin0_min, j] = k + 1

                            k = outMax[bin0_max, j]
                            indices[indptr[bin0_max*bins1+j]+k] = idx
                            data[indptr[bin0_max*bins1+j]+k] = deltaA * deltaR
#                            lut[bin0_max, j, k].idx = idx
#                            lut[bin0_max, j, k].coef =  deltaA * deltaR
                            outMax[bin0_max, j] = k + 1

        self.data = data
        self.indices = indices
        return outMax

    @cython.cdivision(True)
    @cython.boundscheck(False)
    @cython.wraparound(False)
    def integrate(self, weights, dummy=None, delta_dummy=None, dark=None, flat=None, solidAngle=None, polarization=None):
        """
        Actually perform the 2D integration which in this case looks more like a matrix-vector product

        @param weights: input image
        @type weights: ndarray
        @param dummy: value for dead pixels (optional)
        @type dummy: float
        @param delta_dummy: precision for dead-pixel value in dynamic masking
        @type delta_dummy: float
        @param dark: array with the dark-current value to be subtracted (if any)
        @type dark: ndarray
        @param flat: array with the dark-current value to be divided by (if any)
        @type flat: ndarray
        @param solidAngle: array with the solid angle of each pixel to be divided by (if any)
        @type solidAngle: ndarray
        @param polarization: array with the polarization correction values to be divided by (if any)
        @type polarization: ndarray
        @return:  I(2d), edges0(1d), edges1(1d), weighted histogram(2d), unweighted histogram (2d)
        @rtype: 5-tuple of ndarrays

        """
        cdef int i=0, j=0, idx=0, bins0=self.bins[0], bins1=self.bins[1], bins=bins0*bins1, size=self.size
        cdef double sum_data=0.0, sum_count=0.0, epsilon=1e-10
        cdef float data=0, coef=0, cdummy=0, cddummy=0
        cdef bint do_dummy=False, do_dark=False, do_flat=False, do_polarization=False, do_solidAngle=False
        cdef numpy.ndarray[numpy.float64_t, ndim = 2] outData = numpy.zeros(self.bins, dtype=numpy.float64)
        cdef numpy.ndarray[numpy.float64_t, ndim = 2] outCount = numpy.zeros(self.bins, dtype=numpy.float64)
        cdef numpy.ndarray[numpy.float32_t, ndim = 2] outMerge = numpy.zeros(self.bins, dtype=numpy.float32)
        cdef numpy.ndarray[numpy.float64_t, ndim = 1] outData_1d = outData.ravel()
        cdef numpy.ndarray[numpy.float64_t, ndim = 1] outCount_1d = outCount.ravel()
        cdef numpy.ndarray[numpy.float32_t, ndim = 1] outMerge_1d = outMerge.ravel()

        cdef float[:] ccoef = self.data, cdata, tdata, cflat, cdark, csolidAngle, cpolarization
        cdef numpy.int32_t[:] indices = self.indices, indptr = self.indptr

        assert size == weights.size

        if dummy is not None:
            do_dummy = True
            cdummy =  <float>float(dummy)
            if delta_dummy is None:
                cddummy = <float>0.0
            else:
                cddummy = <float>float(delta_dummy)

        if flat is not None:
            do_flat = True
            assert flat.size == size
            cflat = numpy.ascontiguousarray(flat.ravel(), dtype=numpy.float32)
        if dark is not None:
            do_dark = True
            assert dark.size == size
            cdark = numpy.ascontiguousarray(dark.ravel(), dtype=numpy.float32)
        if solidAngle is not None:
            do_solidAngle = True
            assert solidAngle.size == size
            csolidAngle = numpy.ascontiguousarray(solidAngle.ravel(), dtype=numpy.float32)
        if polarization is not None:
            do_polarization = True
            assert polarization.size == size
            cpolarization = numpy.ascontiguousarray(polarization.ravel(), dtype=numpy.float32)

        if (do_dark + do_flat + do_polarization + do_solidAngle):
            tdata = numpy.ascontiguousarray(weights.ravel(), dtype=numpy.float32)
            cdata = numpy.zeros(size,dtype=numpy.float32)
            if do_dummy:
                for i in prange(size, nogil=True, schedule="static"):
                    data = tdata[i]
                    if ((cddummy!=0) and (fabs(data-cdummy) > cddummy)) or ((cddummy==0) and (data!=cdummy)):
                        #Nota: -= and /= operatore are seen as reduction in cython parallel.
                        if do_dark:
                            data = data - cdark[i]
                        if do_flat:
                            data = data / cflat[i]
                        if do_polarization:
                            data = data / cpolarization[i]
                        if do_solidAngle:
                            data = data / csolidAngle[i]
                        cdata[i]+=data
                    else: #set all dummy_like values to cdummy. simplifies further processing
                        cdata[i]+=cdummy
            else:
                for i in prange(size, nogil=True, schedule="static"):
                    data = tdata[i]
                    if do_dark:
                        data = data - cdark[i]
                    if do_flat:
                        data = data / cflat[i]
                    if do_polarization:
                        data = data / cpolarization[i]
                    if do_solidAngle:
                        data = data / csolidAngle[i]
                    cdata[i]+=data
        else:
            if do_dummy:
                tdata = numpy.ascontiguousarray(weights.ravel(), dtype=numpy.float32)
                cdata = numpy.zeros(size,dtype=numpy.float32)
                for i in prange(size, nogil=True, schedule="static"):
                    data = tdata[i]
                    if ((cddummy!=0) and (fabs(data-cdummy) > cddummy)) or ((cddummy==0) and (data!=cdummy)):
                        cdata[i]+=data
                    else:
                        cdata[i]+=cdummy
            else:
                cdata = numpy.ascontiguousarray(weights.ravel(), dtype=numpy.float32)

        for i in prange(bins, nogil=True, schedule="guided"):
            sum_data = 0.0
            sum_count = 0.0
            for j in range(indptr[i],indptr[i+1]):
                idx = indices[j]
                coef = ccoef[j]
                data = cdata[idx]
                if do_dummy and data==cdummy:
                    continue

                sum_data = sum_data + coef * data
                sum_count = sum_count + coef
            outData_1d[i] += sum_data
            outCount_1d[i] += sum_count
            if sum_count > epsilon:
                outMerge_1d[i] += sum_data / sum_count
            else:
                outMerge_1d[i] += cdummy
        return  outMerge.T, self.outPos0, self.outPos1, outData.T, outCount.T
>>>>>>> d8182ee0
<|MERGE_RESOLUTION|>--- conflicted
+++ resolved
@@ -133,18 +133,7 @@
         self.unit=unit
         self.lut=(self.data,self.indices,self.indptr)
         self.lut_nbytes = sum([i.nbytes for i in self.lut])
-<<<<<<< HEAD
-=======
-
-    def __del__(self):
-        print("destructor called")
-        import sys
-        for i in ("cpos0","dpos0","data","indices"):
-            if i in dir(self):
-                print("ref count for %s: %s"%(i,sys.getrefcount(self.__getattribute__(i))))
-                self.__setattr__(i,None) 
->>>>>>> d8182ee0
-                      
+                   
     @cython.boundscheck(False)
     @cython.wraparound(False)
     def calc_boundaries(self,pos0Range):
@@ -475,8 +464,6 @@
             else:
                 outMerge[i] += cdummy
         return  self.outPos, outMerge, outData, outCount
-<<<<<<< HEAD
-=======
 
 
 
@@ -1031,4 +1018,3 @@
             else:
                 outMerge_1d[i] += cdummy
         return  outMerge.T, self.outPos0, self.outPos1, outData.T, outCount.T
->>>>>>> d8182ee0
